--- conflicted
+++ resolved
@@ -98,13 +98,8 @@
     /// Return true if the term dictionary hashmap is reaching capacity.
     /// It is one of the condition that triggers a `SegmentWriter` to
     /// be finalized.
-<<<<<<< HEAD
-    pub(crate) fn is_termdic_saturated(&self) -> bool {
-        self.multifield_postings.is_termdic_saturated()
-=======
     pub(crate) fn is_term_saturated(&self) -> bool {
         self.multifield_postings.is_term_saturated()
->>>>>>> 7ee93fbe
     }
 
 
